{
  "compilerOptions": {
<<<<<<< HEAD
    "target": "es2020",
    "lib": ["es2020", "esnext", "es2021", "es2022"],
    "module": "es2022",
=======
    "target": "ES2019",
    "lib": ["ES2020", "ES2021", "ES2019"],
    "module": "ES2022",
>>>>>>> 58ec570d
    "declaration": true,
    "outDir": "./dist/esm",
    // match output dir to input dir. e.g. dist/index instead of dist/src/index
    "rootDir": "./src",
    "strict": true,
    "allowJs": false,
    "declarationMap": true,
    "inlineSourceMap": true,
    "inlineSources": true,
    "moduleResolution": "Node",
    "forceConsistentCasingInFileNames": true,
    "noImplicitReturns": true,
    "noImplicitThis": true,
    "noImplicitAny": true,
    "strictNullChecks": true,
    "suppressImplicitAnyIndexErrors": true,
    "noUnusedLocals": true,
    "noUnusedParameters": true,
    "allowSyntheticDefaultImports": true,
    "importHelpers": true,
    "noFallthroughCasesInSwitch": true,
    // interop between ESM and CJS modules. Recommended by TS
    "esModuleInterop": true,
    // significant perf increase by skipping checking .d.ts files, particularly those in node_modules. Recommended by TS
    "skipLibCheck": true,
    // `tsdx build` ignores this option, but it is commonly used when type-checking separately with `tsc`
    //"noEmit": true,
  },
  "include": ["src"],
  "exclude": ["node_modules", "**/__tests__/*", "dist"]
}<|MERGE_RESOLUTION|>--- conflicted
+++ resolved
@@ -1,14 +1,8 @@
 {
   "compilerOptions": {
-<<<<<<< HEAD
     "target": "es2020",
     "lib": ["es2020", "esnext", "es2021", "es2022"],
     "module": "es2022",
-=======
-    "target": "ES2019",
-    "lib": ["ES2020", "ES2021", "ES2019"],
-    "module": "ES2022",
->>>>>>> 58ec570d
     "declaration": true,
     "outDir": "./dist/esm",
     // match output dir to input dir. e.g. dist/index instead of dist/src/index
